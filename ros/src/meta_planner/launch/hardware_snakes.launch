--- conflicted
+++ resolved
@@ -94,15 +94,10 @@
   <arg name="num_values" default="2" />
   <arg name="value_directories"
        default="[speed_7_tenths/, speed_7_tenths_to_4_tenths/, speed_4_tenths/, speed_4_tenths_to_1_tenths/]" />
-<<<<<<< HEAD
-  <arg name="max_speeds" default="[0.25, 0.25, 0.25, 0.1]"/> <!-- [1.0, 0.8, 0.8, 0.6, 0.6, 0.4, 0.4, 0.2] -->
-  <arg name="max_velocity_disturbances" default="[0.5, 0.5, 0.5, 0.5]"/><!--[0.5, 0.4, 0.4, 0.3, 0.3, 0.2, 0.2, 0.2]" -->
-  <arg name="max_acceleration_disturbances" default="[0.1, 0.1, 0.1, 0.1]" /><!--[0.1, 0.1, 0.1, 0.1, 0.1, 0.1, 0.1, 0.1]" -->
-=======
+
   <arg name="max_speeds" default="[0.25, 0.25]"/> <!-- [1.0, 0.8, 0.8, 0.6, 0.6, 0.4, 0.4, 0.2] -->
   <arg name="max_velocity_disturbances" default="[0.1, 0.1]"/><!--[0.5, 0.4, 0.4, 0.3, 0.3, 0.2, 0.2, 0.2]" -->
   <arg name="max_acceleration_disturbances" default="[0.1, 0.1]" /><!--[0.1, 0.1, 0.1, 0.1, 0.1, 0.1, 0.1, 0.1]" -->
->>>>>>> 1f7c508c
 
   <!-- Controller params. -->
   <arg name="tracker_x_dim" default="6" />
